var t = {}
var midpoint = require('../lib/midpoint'),
    point = require('../lib/point'),
    distance = require('../lib/distance')
t.midpoint = midpoint
t.point = point
t.distance = distance

module.exports = function(bbox, done) {
  var squareBbox = [0,0,0,0]
  var lowLeft = t.point(bbox[0], bbox[1])
  var topLeft = t.point(bbox[0], bbox[3])
  var topRight = t.point(bbox[2], bbox[3])
  var lowRight = t.point(bbox[2], bbox[1])
  var horizontalDistance = t.distance(lowLeft, lowRight, 'miles');
  var verticalDistance = t.distance(lowLeft, topLeft, 'miles');
  var verticalMidpoint
  var horizontalMidpoint

<<<<<<< HEAD
  t.distance(lowLeft, lowRight, 'miles', function(err, horizontalDistance){
    t.distance(lowLeft, topLeft, 'miles', function(err, verticalDistance){
      if(horizontalDistance >= verticalDistance){
        squareBbox[0] = bbox[0]
        squareBbox[2] = bbox[2]
        t.midpoint(lowLeft, topLeft, function(err, verticalMidpoint){
          squareBbox[1] = verticalMidpoint.geometry.coordinates[1] - ((bbox[2] - bbox[0]) / 2)
          squareBbox[3] = verticalMidpoint.geometry.coordinates[1] + ((bbox[2] - bbox[0]) / 2)
          done(err, squareBbox)
        })
      }
      else {
        squareBbox[1] = bbox[1]
        squareBbox[3] = bbox[3]
        t.midpoint(lowLeft, lowRight, function(err, horzontalMidpoint){
          squareBbox[0] = horzontalMidpoint.geometry.coordinates[0] - ((bbox[3] - bbox[1]) / 2)
          squareBbox[2] = horzontalMidpoint.geometry.coordinates[0] + ((bbox[3] - bbox[1]) / 2)
          done(err, squareBbox)
        })
      }
    })
  })
=======
  done = done || function () {};

  if(horizontalDistance >= verticalDistance){
    squareBbox[0] = bbox[0]
    squareBbox[2] = bbox[2]

    verticalMidpoint = t.midpoint(lowLeft, topLeft);

    squareBbox[1] = verticalMidpoint.geometry.coordinates[1] - ((bbox[2] - bbox[0]) / 2)
    squareBbox[3] = verticalMidpoint.geometry.coordinates[1] + ((bbox[2] - bbox[0]) / 2)
  }
  else {
    squareBbox[1] = bbox[1]
    squareBbox[3] = bbox[3]

    horizontalMidpoint = t.midpoint(lowLeft, lowRight);

    squareBbox[0] = horizontalMidpoint.geometry.coordinates[0] - ((bbox[3] - bbox[1]) / 2)
    squareBbox[2] = horizontalMidpoint.geometry.coordinates[0] + ((bbox[3] - bbox[1]) / 2)
  }

  done(null, squareBbox)
  return squareBbox;
  //t.midpoint(t.point(bbox[0,]), bbox)
  //squareBbox[0] =
>>>>>>> b997a715
}<|MERGE_RESOLUTION|>--- conflicted
+++ resolved
@@ -17,30 +17,6 @@
   var verticalMidpoint
   var horizontalMidpoint
 
-<<<<<<< HEAD
-  t.distance(lowLeft, lowRight, 'miles', function(err, horizontalDistance){
-    t.distance(lowLeft, topLeft, 'miles', function(err, verticalDistance){
-      if(horizontalDistance >= verticalDistance){
-        squareBbox[0] = bbox[0]
-        squareBbox[2] = bbox[2]
-        t.midpoint(lowLeft, topLeft, function(err, verticalMidpoint){
-          squareBbox[1] = verticalMidpoint.geometry.coordinates[1] - ((bbox[2] - bbox[0]) / 2)
-          squareBbox[3] = verticalMidpoint.geometry.coordinates[1] + ((bbox[2] - bbox[0]) / 2)
-          done(err, squareBbox)
-        })
-      }
-      else {
-        squareBbox[1] = bbox[1]
-        squareBbox[3] = bbox[3]
-        t.midpoint(lowLeft, lowRight, function(err, horzontalMidpoint){
-          squareBbox[0] = horzontalMidpoint.geometry.coordinates[0] - ((bbox[3] - bbox[1]) / 2)
-          squareBbox[2] = horzontalMidpoint.geometry.coordinates[0] + ((bbox[3] - bbox[1]) / 2)
-          done(err, squareBbox)
-        })
-      }
-    })
-  })
-=======
   done = done || function () {};
 
   if(horizontalDistance >= verticalDistance){
@@ -64,7 +40,4 @@
 
   done(null, squareBbox)
   return squareBbox;
-  //t.midpoint(t.point(bbox[0,]), bbox)
-  //squareBbox[0] =
->>>>>>> b997a715
 }